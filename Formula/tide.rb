class Tide < Formula
  desc "Concurrent HTTP load testing tool in Rust for web app performance evaluation"
  homepage "https://github.com/ao/tide"
<<<<<<< HEAD
  url "https://github.com/ao/tide/archive/refs/tags/v0.4.0.tar.gz"
  sha256 "5962df6852d5d1b78ace3248f26d5737fee131dda80f2f8b53bbdf1319e85b76"
=======
  url "https://github.com/ao/tide/archive/refs/tags/v0.3.0.tar.gz"
  sha256 "733f7b3c305ffe39d7324ca9468ddbb2256bf143eba673e69abce1037d86f305"
>>>>>>> 53886bee
  license "MIT"

  depends_on "rust" => :build

  def install
    system "cargo", "install", *std_cargo_args
  end

  test do
    assert_match "tide 0.4.0", shell_output("#{bin}/tide --version")
  end

  def caveats
    <<~EOS
      Tide requires accessibility permissions on macOS.
      After installation, go to:
      System Preferences > Security & Privacy > Privacy > Accessibility
      and add Tide to the list of allowed applications.
    EOS
  end
end<|MERGE_RESOLUTION|>--- conflicted
+++ resolved
@@ -1,13 +1,8 @@
 class Tide < Formula
   desc "Concurrent HTTP load testing tool in Rust for web app performance evaluation"
   homepage "https://github.com/ao/tide"
-<<<<<<< HEAD
-  url "https://github.com/ao/tide/archive/refs/tags/v0.4.0.tar.gz"
-  sha256 "5962df6852d5d1b78ace3248f26d5737fee131dda80f2f8b53bbdf1319e85b76"
-=======
   url "https://github.com/ao/tide/archive/refs/tags/v0.3.0.tar.gz"
   sha256 "733f7b3c305ffe39d7324ca9468ddbb2256bf143eba673e69abce1037d86f305"
->>>>>>> 53886bee
   license "MIT"
 
   depends_on "rust" => :build
